package com.conveyal.gtfs.loader;

import com.conveyal.gtfs.error.NewGTFSError;
import com.conveyal.gtfs.error.SQLErrorStorage;
import com.conveyal.gtfs.storage.StorageException;
import com.csvreader.CsvReader;
import com.google.common.hash.HashCode;
import com.google.common.hash.Hashing;
import com.google.common.io.Files;
import org.apache.commons.dbutils.DbUtils;
import org.apache.commons.io.input.BOMInputStream;
import org.postgresql.copy.CopyManager;
import org.postgresql.core.BaseConnection;
import org.slf4j.Logger;
import org.slf4j.LoggerFactory;

import javax.sql.DataSource;
import java.io.*;
import java.nio.charset.Charset;
import java.sql.*;
import java.util.*;
import java.util.zip.ZipEntry;
import java.util.zip.ZipFile;

import static com.conveyal.gtfs.error.NewGTFSErrorType.*;
import static com.conveyal.gtfs.model.Entity.human;
import static com.conveyal.gtfs.util.Util.randomIdString;

/**
 * This class loads CSV tables from zipped GTFS into an SQL relational database management system with a JDBC driver.
 * By comparing the GTFS specification for a table with the headers present in the GTFS CSV, it dynamically builds up
 * table definitions and SQL statements to interact with those tables. It retains all columns present in the GTFS,
 * including optional columns, known extensions, and unrecognized proprietary extensions.
 *
 * It supports several ways of putting the data into the tables: batched prepared inserts or loading from an
 * intermediate tab separated text file.
 *
 * Our previous approach involved loading GTFS CSV tables into Java objects and then using an object-relational mapping
 * to put those objects into a database. In that case a fixed number of fields are represented. If the GTFS feed
 * contains extra proprietary fields, they are lost immediately on import. The Java model objects must contain fields
 * for all GTFS columns that will ever be retrieved, and memory and database space are required to represent all those
 * fields even when they are not present in a particular feed. The same would be true of a direct-to-database approach
 * if multiple feeds were loaded into the same tables: a "lowest common denominator" set of fields would need to be
 * selected. However, we create one set of tables per GTFS feed loaded into the same database and namespace them with
 * what the SQL spec calls "schemas".
 *
 * The structure of the CSV file and the data it contains are validated line by line during the load process. This
 * allows us to handle error recovery ourselves, recording detailed messages about the largest possible number of errors
 * rather than failing at the first error.
 *
 * This is important because of the generally long turnaround for GTFS publication, repair, and validation. If a newly
 * submitted feed fails to import because of a missing file, we don't want to report that single error to the feed
 * producer, only to discover and report additional errors when the repaired feed is re-submitted weeks later.
 *
 * The fact that existing libraries would abort a GTFS import upon encountering very common, recoverable errors was the
 * original motivation for creating gtfs-lib. Error recovery is all the more important when bulk-loading data into
 * database systems - the Postgres 'copy' import is particularly brittle and does not provide error messages that would
 * help the feed producer repair their feed.
 *
 * The validation performed during CSV loading includes:
 * - columns are present for all required fields
 * - all rows have the same number of fields as there are headers
 * - fields do not contain problematic characters
 * - field contents can be converted to the target data types and are in range
 * - referential integrity
 */
public class JdbcGtfsLoader {

    public static final long INSERT_BATCH_SIZE = 500;
    // Represents null in Postgres text format
    private static final String POSTGRES_NULL_TEXT = "\\N";
    private static final Logger LOG = LoggerFactory.getLogger(JdbcGtfsLoader.class);

    private String gtfsFilePath;
    protected ZipFile zip;

    private File tempTextFile;
    private PrintStream tempTextFileStream;
    private PreparedStatement insertStatement = null;

    private final DataSource dataSource;

    // These fields will be filled in once feed loading begins.
    private Connection connection;
    private String tablePrefix;
    private SQLErrorStorage errorStorage;

    // Contains references to unique entity IDs during load stage used for referential integrity check.
    private ReferenceTracker referenceTracker = new ReferenceTracker();

    public JdbcGtfsLoader(String gtfsFilePath, DataSource dataSource) {
        this.gtfsFilePath = gtfsFilePath;
        this.dataSource = dataSource;
    }


    // Hash to uniquely identify files.
    // We can't use CRC32, the probability of collision on 10k items is about 1%.
    // https://stackoverflow.com/a/1867252
    // http://preshing.com/20110504/hash-collision-probabilities/
    // On the full NL feed:
    // MD5 took 820 msec,    cabb18e43798f92c52d5d0e49f52c988
    // Murmur took 317 msec, 5e5968f9bf5e1cdf711f6f48fcd94355
    // SHA1 took 1072 msec,  9fb356af4be2750f20955203787ec6f95d32ef22

    // There appears to be no advantage to loading tables in parallel, as the whole loading process is I/O bound.
    public FeedLoadResult loadTables () {

        // This result object will be returned to the caller to summarize the feed and report any critical errors.
        FeedLoadResult result = new FeedLoadResult();

        try {
            // Begin tracking time. FIXME: should this follow the connect/register and begin with the table loads?
            long startTime = System.currentTimeMillis();
            // We get a single connection object and share it across several different methods.
            // This ensures that actions taken in one method are visible to all subsequent SQL statements.
            // If we create a schema or table on one connection, then access it in a separate connection, we have no
            // guarantee that it exists when the accessing statement is executed.
            connection = dataSource.getConnection();
            File gtfsFile = new File(gtfsFilePath);
            this.zip = new ZipFile(gtfsFilePath);
            // Generate a unique prefix that will identify this feed.
            // Prefixes ("schema" names) based on feed_id and feed_version get very messy, so we use random unique IDs.
            // We don't want to use an auto-increment numeric primary key because these need to be alphabetical.
            // Although ID collisions are theoretically possible, they are improbable in the extreme because our IDs
            // are long enough to have as much entropy as a UUID. So we don't really need to check for uniqueness and
            // retry in a loop.
            // TODO handle the case where we don't want any prefix.
            this.tablePrefix = randomIdString();
            result.filename = gtfsFilePath;
            result.uniqueIdentifier = tablePrefix;
            
            // The order of the following four lines should not be changed because the schema needs to be in place
            // before the error storage can be constructed, which in turn needs to exist in case any errors are
            // encountered during the loading process.
            {
                createSchema(connection, tablePrefix);
                //the SQLErrorStorage constructor expects the tablePrefix to contain the dot separator.
                this.errorStorage = new SQLErrorStorage(connection, tablePrefix + ".", true);
                //registerFeed accesses this.tablePrefix which shouldn't contain the dot separator.
                registerFeed(gtfsFile);
                // Include the dot separator in the table prefix from this point onwards.
                // This allows everything to work even when there's no prefix.
                this.tablePrefix += ".";
            }
            // Load each table in turn, saving some summary information about what happened during each table load
            result.agency = load(Table.AGENCY);
            result.calendar = load(Table.CALENDAR);
            result.calendarDates = load(Table.CALENDAR_DATES);
            result.routes = load(Table.ROUTES);
            result.fareAttributes = load(Table.FARE_ATTRIBUTES);
            result.fareRules = load(Table.FARE_RULES);
            result.feedInfo = load(Table.FEED_INFO);
            result.shapes = load(Table.SHAPES);
            result.stops = load(Table.STOPS);
            result.transfers = load(Table.TRANSFERS);
            result.trips = load(Table.TRIPS); // refs routes
            result.frequencies = load(Table.FREQUENCIES); // refs trips
            result.stopTimes = load(Table.STOP_TIMES);
            result.errorCount = errorStorage.getErrorCount();
            // This will commit and close the single connection that has been shared between all preceding load steps.
            errorStorage.commitAndClose();
            zip.close();
            result.completionTime = System.currentTimeMillis();
            result.loadTimeMillis = result.completionTime - startTime;
            LOG.info("Loading tables took {} sec", result.loadTimeMillis / 1000);
        } catch (Exception ex) {
            // TODO catch exceptions separately while loading each table so load can continue, store in TableLoadResult
            LOG.error("Exception while loading GTFS file: {}", ex.toString());
            ex.printStackTrace();
            result.fatalException = ex.toString();
        }
        return result;
    }
    
    /**
     * Creates a schema/namespace in the database WITHOUT committing the changes.
     * This does *not* setup any other tables or enter the schema name in a registry (@see #registerFeed).
     * 
     * @param connection Connection to the database to create the schema on.
     * @param schemaName Name of the schema (i.e. table prefix). Should not include the dot suffix.
     */
    static void createSchema (Connection connection, String schemaName) {
        try {
            Statement statement = connection.createStatement();
            // FIXME do the following only on databases that support schemas.
            // SQLite does not support them. Is there any advantage of schemas over flat tables?
            statement.execute("create schema " + schemaName);
            LOG.info("Created new feed schema: {}", statement);
        } catch (Exception ex) {
            LOG.error("Exception while registering new feed namespace in feeds table: {}", ex.getMessage());
            DbUtils.closeQuietly(connection);
        }
    }

    /**
     * Add a line to the list of loaded feeds showing that this feed has been loaded.
     * We used to inspect feed_info here so we could make our table prefix based on feed ID and version.
     * Now we just load feed_info like any other table.
     *         // Create a row in the table of loaded feeds for this feed
     * Really this is not just making the table prefix - it's loading the feed_info and should also calculate hashes.
     *
     * Originally we were flattening all feed_info files into one root-level table, but that forces us to drop any
     * custom fields in feed_info.
     */
    private void registerFeed (File gtfsFile) {

        // FIXME is this extra CSV reader used anymore? Check comment below.
        // First, inspect feed_info.txt to extract the ID and version.
        // We could get this with SQL after loading, but feed_info, feed_id and feed_version are all optional.
        CsvReader csvReader = Table.FEED_INFO.getCsvReader(zip, errorStorage);
        String feedId = "", feedVersion = "";
        if (csvReader != null) {
            // feed_info.txt has been found and opened.
            try {
                csvReader.readRecord();
                // csvReader.get() returns the empty string for missing columns
                feedId = csvReader.get("feed_id");
                feedVersion = csvReader.get("feed_version");
            } catch (IOException e) {
                LOG.error("Exception while inspecting feed_info: {}", e);
            }
            csvReader.close();
        }

        try {
            HashCode md5 = Files.hash(gtfsFile, Hashing.md5());
            String md5Hex = md5.toString();
            HashCode sha1 = Files.hash(gtfsFile, Hashing.sha1());
            String shaHex = sha1.toString();
            createFeedRegistryIfNotExists(connection);
            // TODO try to get the feed_id and feed_version out of the feed_info table
            // statement.execute("select * from feed_info");

            // current_timestamp seems to be the only standard way to get the current time across all common databases.
            // Record total load processing time?
            PreparedStatement insertStatement = connection.prepareStatement(
                    "insert into feeds values (?, ?, ?, ?, ?, ?, current_timestamp, null)");
            insertStatement.setString(1, tablePrefix);
            insertStatement.setString(2, md5Hex);
            insertStatement.setString(3, shaHex);
            insertStatement.setString(4, feedId.isEmpty() ? null : feedId);
            insertStatement.setString(5, feedVersion.isEmpty() ? null : feedVersion);
            insertStatement.setString(6, zip.getName());
            insertStatement.execute();
            connection.commit();
            LOG.info("Created new feed namespace: {}", insertStatement);
        } catch (Exception ex) {
            LOG.error("Exception while registering new feed namespace in feeds table", ex);
            DbUtils.closeQuietly(connection);
        }
    }

    /**
<<<<<<< HEAD
     * Creates the feed registry table if it does not already exist. This must occur before the first attempt to load a
     * GTFS feed or create an empty snapshot. Note: the connection MUST be committed after this method call.
     */
    static void createFeedRegistryIfNotExists(Connection connection) throws SQLException {
        Statement statement = connection.createStatement();
        statement.execute("create table if not exists feeds (namespace varchar primary key, md5 varchar, " +
                              "sha1 varchar, feed_id varchar, feed_version varchar, filename varchar, loaded_date timestamp, " +
                              "snapshot_of varchar)");
    }

    /**
     * In GTFS feeds, all files are supposed to be in the root of the zip file, but feed producers often put them
     * in a subdirectory. This function will search subdirectories if the entry is not found in the root.
     * It records an error if the entry is in a subdirectory.
     * It then creates a CSV reader for that table if it's found.
     */
    private CsvReader getCsvReader (Table table) {
        final String tableFileName = table.name + ".txt";
        ZipEntry entry = zip.getEntry(tableFileName);
        if (entry == null) {
            // Table was not found, check if it is in a subdirectory.
            Enumeration<? extends ZipEntry> entries = zip.entries();
            while (entries.hasMoreElements()) {
                ZipEntry e = entries.nextElement();
                if (e.getName().endsWith(tableFileName)) {
                    entry = e;
                    errorStorage.storeError(NewGTFSError.forTable(table, TABLE_IN_SUBDIRECTORY));
                    break;
                }
            }
        }
        if (entry == null) return null;
        try {
            InputStream zipInputStream = zip.getInputStream(entry);
            // Skip any byte order mark that may be present. Files must be UTF-8,
            // but the GTFS spec says that "files that include the UTF byte order mark are acceptable".
            InputStream bomInputStream = new BOMInputStream(zipInputStream);
            CsvReader csvReader = new CsvReader(bomInputStream, ',', Charset.forName("UTF8"));
            csvReader.readHeaders();
            return csvReader;
        } catch (IOException e) {
            LOG.error("Exception while opening zip entry: {}", e);
            e.printStackTrace();
            return null;
        }
    }

    /**
=======
>>>>>>> 5ec52854
     * This wraps the main internal table loader method to catch exceptions and figure out how many errors happened.
     */
    private TableLoadResult load (Table table) {
        // This object will be returned to the caller to summarize the contents of the table and any errors.
        TableLoadResult tableLoadResult = new TableLoadResult();
        int initialErrorCount = errorStorage.getErrorCount();
        try {
            tableLoadResult.rowCount = loadInternal(table);
            tableLoadResult.fileSize = getTableSize(table);
            LOG.info(String.format("loaded in %d %s records", tableLoadResult.rowCount, table.name));
        } catch (Exception ex) {
            LOG.error("Fatal error loading table", ex);
            tableLoadResult.fatalException = ex.toString();
            // Rollback connection so that fatal exception does not impact loading of other tables.
            try {
                connection.rollback();
            } catch (SQLException e) {
                e.printStackTrace();
            }
        } finally {
            // Explicitly delete the tmp file now that load is finished (either success or failure).
            // Otherwise these multi-GB files clutter the drive.
            if (tempTextFile != null) {
                tempTextFile.delete();
            }
        }
        int finalErrorCount = errorStorage.getErrorCount();
        tableLoadResult.errorCount = finalErrorCount - initialErrorCount;
        return tableLoadResult;
    }

    /**
     * Get the uncompressed file size in bytes for the specified GTFS table.
     */
    private int getTableSize(Table table) {
        ZipEntry zipEntry = zip.getEntry(table.name + ".txt");
        if (zipEntry == null) return 0;
        return (int) zipEntry.getSize();
    }

    /**
     * This function will throw any exception that occurs. Those exceptions will be handled by the outer load method.
     * @return number of rows that were loaded.
     */
    private int loadInternal (Table table) throws Exception {
        CsvReader csvReader = table.getCsvReader(zip, errorStorage);
        if (csvReader == null) {
            LOG.info(String.format("file %s.txt not found in gtfs zipfile", table.name));
            // This GTFS table could not be opened in the zip, even in a subdirectory.
            if (table.isRequired()) errorStorage.storeError(NewGTFSError.forTable(table, MISSING_TABLE));
            return 0;
        }
        LOG.info("Loading GTFS table {}", table.name);
        // Use the Postgres text load format if we're connected to that DBMS.
        boolean postgresText = (connection.getMetaData().getDatabaseProductName().equals("PostgreSQL"));

        // TODO Strip out line returns, tabs in field contents.
        // By default the CSV reader trims leading and trailing whitespace in fields.
        // Build up a list of fields in the same order they appear in this GTFS CSV file.
        Field[] fields = table.getFieldsFromFieldHeaders(csvReader.getHeaders(), errorStorage);
        int keyFieldIndex = table.getKeyFieldIndex(fields);
        // Create separate fields array with filtered list that does not include null values (for duplicate headers or
        // ID field). This is solely used to construct the table and array of values to load.
        Field[] cleanFields = Arrays.stream(fields).filter(field -> field != null).toArray(Field[]::new);
        if (cleanFields.length == 0) {
            // Do not create the table if there are no valid fields.
            errorStorage.storeError(NewGTFSError.forTable(table, TABLE_MISSING_COLUMN_HEADERS));
            return 0;
        }
        // Replace the GTFS spec Table with one representing the SQL table we will populate, with reordered columns.
        // FIXME this is confusing, we only create a new table object so we can call a couple of methods on it, all of which just need a list of fields.
        Table targetTable = new Table(tablePrefix + table.name, table.entityClass, table.required, cleanFields);

        // NOTE H2 doesn't seem to work with schemas (or create schema doesn't work).
        // With bulk loads it takes 140 seconds to load the data and additional 120 seconds just to index the stop times.
        // SQLite also doesn't support schemas, but you can attach additional database files with schema-like naming.
        // We'll just literally prepend feed identifiers to table names when supplied.
        // Some databases require the table to exist before a statement can be prepared.
        targetTable.createSqlTable(connection);

        // TODO are we loading with or without a header row in our Postgres text file?
        if (postgresText) {
            // No need to output headers to temp text file, our SQL table column order exactly matches our text file.
            tempTextFile = File.createTempFile(targetTable.name, "text");
            tempTextFileStream = new PrintStream(new BufferedOutputStream(new FileOutputStream(tempTextFile)));
            LOG.info("Loading via temporary text file at " + tempTextFile.getAbsolutePath());
        } else {
            insertStatement = connection.prepareStatement(targetTable.generateInsertSql());
            LOG.info(insertStatement.toString()); // Logs the SQL for the prepared statement
        }

        // When outputting text, accumulate transformed strings to allow skipping rows when errors are encountered.
        // One extra position in the array for the CSV line number.
        String[] transformedStrings = new String[cleanFields.length + 1];

        // Iterate over each record and prepare the record for storage in the table either through batch insert
        // statements or postgres text copy operation.
        while (csvReader.readRecord()) {
            // The CSV reader's current record is zero-based and does not include the header line.
            // Convert to a CSV file line number that will make more sense to people reading error messages.
            if (csvReader.getCurrentRecord() + 2 > Integer.MAX_VALUE) {
                errorStorage.storeError(NewGTFSError.forTable(table, TABLE_TOO_LONG));
                break;
            }
            int lineNumber = ((int) csvReader.getCurrentRecord()) + 2;
            if (lineNumber % 500_000 == 0) LOG.info("Processed {}", human(lineNumber));
            if (csvReader.getColumnCount() != fields.length) {
                String badValues = String.format("expected=%d; found=%d", fields.length, csvReader.getColumnCount());
                errorStorage.storeError(NewGTFSError.forLine(table, lineNumber, WRONG_NUMBER_OF_FIELDS, badValues));
                continue;
            }
            // Store value of key field for use in checking duplicate IDs
            // FIXME: If the key field is missing (keyFieldIndex is still -1) from a loaded table, this will crash.
            String keyValue = csvReader.get(keyFieldIndex);
            // The first field holds the line number of the CSV file. Prepared statement parameters are one-based.
            if (postgresText) transformedStrings[0] = Integer.toString(lineNumber);
            else insertStatement.setInt(1, lineNumber);
            // Maintain a separate columnIndex from for loop because some fields may be null and not included in the set
            // of fields for this table.
            int columnIndex = 0;
            for (int f = 0; f < fields.length; f++) {
                Field field = fields[f];
                // If the field is null, it represents a duplicate header or ID field and must be skipped to maintain
                // table integrity.
                if (field == null) continue;
                // CSV reader get on an empty field will be an empty string literal.
                String string = csvReader.get(f);
                // Use spec table to check that references are valid and IDs are unique.
                Set<NewGTFSError> errors = table.checkReferencesAndUniqueness(keyValue, lineNumber, field, string, referenceTracker);
                errorStorage.storeErrors(errors);
                // Add value for entry into table
                setValueForField(table, columnIndex, lineNumber, field, string, postgresText, transformedStrings);
                // Increment column index.
                columnIndex += 1;
            }
            if (postgresText) {
                // Print a new line in the standard postgres text format:
                // https://www.postgresql.org/docs/9.1/static/sql-copy.html#AEN64380
                tempTextFileStream.println(String.join("\t", transformedStrings));
            } else {
                insertStatement.addBatch();
                if (lineNumber % INSERT_BATCH_SIZE == 0) insertStatement.executeBatch();
            }
        }
        // Record number is zero based but includes the header record, which we don't want to count.
        // But if we are working with Postgres text file (without a header row) we have to add 1
        // Iteration over all rows has finished, so We are now one record past the end of the file.
        int numberOfRecordsLoaded = (int) csvReader.getCurrentRecord();
        if (postgresText) {
            numberOfRecordsLoaded = numberOfRecordsLoaded + 1;
        }
        if (table.isRequired() && numberOfRecordsLoaded == 0) {
            errorStorage.storeError(NewGTFSError.forTable(table, REQUIRED_TABLE_EMPTY));
        }
        csvReader.close();

        // Finalize loading the table, either by copying the pre-validated text file into the database (for Postgres)
        // or inserting any remaining rows (for all others).
        if (postgresText) {
            LOG.info("Loading into database table {} from temporary text file...", targetTable.name);
            tempTextFileStream.close();
            copyFromFile(connection, tempTextFile, targetTable.name);
        } else {
            insertStatement.executeBatch();
        }
        // Create indexes using spec table. Target table must not be used because fields could be in the wrong order
        // (and the order is currently important to determining the index fields).
        table.createIndexes(connection, tablePrefix);

        LOG.info("Committing transaction...");
        connection.commit();
        LOG.info("Done.");
        return numberOfRecordsLoaded;
    }

    /**
     * Method that uses the PostgreSQL-specific copy from file command to load csv data into a table on the provided
     * connection. NOTE: This method does not commit the transaction or close the connection.
     */
    public static void copyFromFile(Connection connection, File file, String targetTableName) throws IOException, SQLException {
        // Allows sending over network. This is only slightly slower than a local file copy.
        final String copySql = String.format("copy %s from stdin", targetTableName);
        // FIXME we should be reading the COPY text from a stream in parallel, not from a temporary text file.
        InputStream stream = new BufferedInputStream(new FileInputStream(file.getAbsolutePath()));
        // Our connection pool wraps the Connection objects, so we need to unwrap the Postgres connection interface.
        CopyManager copyManager = new CopyManager(connection.unwrap(BaseConnection.class));
        copyManager.copyIn(copySql, stream, 1024*1024);
        stream.close();
        // It is also possible to load from local file if this code is running on the database server.
        // statement.execute(String.format("copy %s from '%s'", table.name, tempTextFile.getAbsolutePath()));
    }

    /**
     * Set value for a field either as a prepared statement parameter or (if using postgres text-loading) in the
     * transformed strings array provided. This also handles the case where the string is empty (i.e., field is null)
     * and when an exception is encountered while setting the field value (usually due to a bad data type), in which case
     * the field is set to null.
     */
    public void setValueForField(Table table, int fieldIndex, int lineNumber, Field field, String string, boolean postgresText, String[] transformedStrings) {
        if (string.isEmpty()) {
            // CSV reader always returns empty strings, not nulls
            if (field.isRequired() && !field.isEmptyValuePermitted() && errorStorage != null) {
                errorStorage.storeError(NewGTFSError.forLine(table, lineNumber, MISSING_FIELD, field.name));
            }
            setFieldToNull(postgresText, transformedStrings, fieldIndex, field);
        } else {
            // Micro-benchmarks show it's only 4-5% faster to call typed parameter setter methods
            // rather than setObject with a type code. I think some databases don't have setObject though.
            // The Field objects throw exceptions to avoid passing the line number, table name etc. into them.
            try {
                // FIXME we need to set the transformed string element even when an error occurs.
                //  This means the validation and insertion step need to happen separately.
                //  or the errors should not be signaled with exceptions.
                //  Also, we should probably not be converting any GTFS field values.
                //  We should be saving it as-is in the database and converting upon load into our model objects.
                if (postgresText) transformedStrings[fieldIndex + 1] = field.validateAndConvert(string);
                else field.setParameter(insertStatement, fieldIndex + 2, string);
            } catch (StorageException ex) {
                // FIXME many exceptions don't have an error type
                if (errorStorage != null) {
                    errorStorage.storeError(NewGTFSError.forLine(table, lineNumber, ex.errorType, ex.badValue));
                }
                // Set transformedStrings or prepared statement param to null
                setFieldToNull(postgresText, transformedStrings, fieldIndex, field);
            }
        }
    }

    /**
     * Sets field to null in statement or string array depending on whether postgres is being used.
     */
    private void setFieldToNull(boolean postgresText, String[] transformedStrings, int fieldIndex, Field field) {
        if (postgresText) transformedStrings[fieldIndex + 1] = POSTGRES_NULL_TEXT;
        // Adjust parameter index by two: indexes are one-based and the first one is the CSV line number.
        else try {
            // LOG.info("setting {} index to null", fieldIndex + 2);
            field.setNull(insertStatement, fieldIndex + 2);
        } catch (SQLException e) {
            e.printStackTrace();
            // FIXME: store error here? It appears that an exception should only be thrown if the type value is invalid,
            // the connection is closed, or the index is out of bounds. So storing an error may be unnecessary.
        }
    }

    /**
     * Protect against SQL injection.
     * The only place we include arbitrary input in SQL is the column names of tables.
     * Implicitly (looking at all existing table names) these should consist entirely of
     * lowercase letters and underscores.
     *
     * TODO add a test including SQL injection text (quote and semicolon)
     */
    public static String sanitize (String string, SQLErrorStorage errorStorage) {
        String clean = string.replaceAll("[^\\p{Alnum}_]", "");
        if (!clean.equals(string)) {
            LOG.warn("SQL identifier '{}' was sanitized to '{}'", string, clean);
            if (errorStorage != null) errorStorage.storeError(NewGTFSError.forFeed(COLUMN_NAME_UNSAFE, string));
        }
        return clean;
    }
}<|MERGE_RESOLUTION|>--- conflicted
+++ resolved
@@ -8,7 +8,6 @@
 import com.google.common.hash.Hashing;
 import com.google.common.io.Files;
 import org.apache.commons.dbutils.DbUtils;
-import org.apache.commons.io.input.BOMInputStream;
 import org.postgresql.copy.CopyManager;
 import org.postgresql.core.BaseConnection;
 import org.slf4j.Logger;
@@ -16,7 +15,6 @@
 
 import javax.sql.DataSource;
 import java.io.*;
-import java.nio.charset.Charset;
 import java.sql.*;
 import java.util.*;
 import java.util.zip.ZipEntry;
@@ -252,7 +250,6 @@
     }
 
     /**
-<<<<<<< HEAD
      * Creates the feed registry table if it does not already exist. This must occur before the first attempt to load a
      * GTFS feed or create an empty snapshot. Note: the connection MUST be committed after this method call.
      */
@@ -264,45 +261,6 @@
     }
 
     /**
-     * In GTFS feeds, all files are supposed to be in the root of the zip file, but feed producers often put them
-     * in a subdirectory. This function will search subdirectories if the entry is not found in the root.
-     * It records an error if the entry is in a subdirectory.
-     * It then creates a CSV reader for that table if it's found.
-     */
-    private CsvReader getCsvReader (Table table) {
-        final String tableFileName = table.name + ".txt";
-        ZipEntry entry = zip.getEntry(tableFileName);
-        if (entry == null) {
-            // Table was not found, check if it is in a subdirectory.
-            Enumeration<? extends ZipEntry> entries = zip.entries();
-            while (entries.hasMoreElements()) {
-                ZipEntry e = entries.nextElement();
-                if (e.getName().endsWith(tableFileName)) {
-                    entry = e;
-                    errorStorage.storeError(NewGTFSError.forTable(table, TABLE_IN_SUBDIRECTORY));
-                    break;
-                }
-            }
-        }
-        if (entry == null) return null;
-        try {
-            InputStream zipInputStream = zip.getInputStream(entry);
-            // Skip any byte order mark that may be present. Files must be UTF-8,
-            // but the GTFS spec says that "files that include the UTF byte order mark are acceptable".
-            InputStream bomInputStream = new BOMInputStream(zipInputStream);
-            CsvReader csvReader = new CsvReader(bomInputStream, ',', Charset.forName("UTF8"));
-            csvReader.readHeaders();
-            return csvReader;
-        } catch (IOException e) {
-            LOG.error("Exception while opening zip entry: {}", e);
-            e.printStackTrace();
-            return null;
-        }
-    }
-
-    /**
-=======
->>>>>>> 5ec52854
      * This wraps the main internal table loader method to catch exceptions and figure out how many errors happened.
      */
     private TableLoadResult load (Table table) {
