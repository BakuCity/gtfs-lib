{
  "data" : {
    "feed" : {
      "errors" : [ {
        "bad_value" : "agency_url",
        "entity_id" : null,
        "entity_sequence" : null,
        "entity_type" : "Agency",
        "error_id" : 0,
        "error_type" : "MISSING_FIELD",
        "line_number" : 2
      }, {
        "bad_value" : "route 1",
        "entity_id" : "1",
        "entity_sequence" : null,
        "entity_type" : "Route",
        "error_id" : 1,
        "error_type" : "ROUTE_LONG_NAME_CONTAINS_SHORT_NAME",
        "line_number" : 2
<<<<<<< HEAD
      },
        {
          "bad_value" : null,
          "entity_id" : null,
          "entity_sequence" : null,
          "entity_type" : null,
          "error_id" : 2,
          "error_type" : "FEED_TRAVEL_TIMES_ROUNDED",
          "line_number" : null
        } ],
=======
      }, {
        "bad_value" : "20170916",
        "entity_id" : null,
        "entity_sequence" : null,
        "entity_type" : null,
        "error_id" : 2,
        "error_type" : "DATE_NO_SERVICE",
        "line_number" : null
      } ],
>>>>>>> ce68dc63
      "feed_version" : "1.0"
    }
  }
}<|MERGE_RESOLUTION|>--- conflicted
+++ resolved
@@ -17,9 +17,7 @@
         "error_id" : 1,
         "error_type" : "ROUTE_LONG_NAME_CONTAINS_SHORT_NAME",
         "line_number" : 2
-<<<<<<< HEAD
-      },
-        {
+      }, {
           "bad_value" : null,
           "entity_id" : null,
           "entity_sequence" : null,
@@ -27,18 +25,15 @@
           "error_id" : 2,
           "error_type" : "FEED_TRAVEL_TIMES_ROUNDED",
           "line_number" : null
-        } ],
-=======
       }, {
         "bad_value" : "20170916",
         "entity_id" : null,
         "entity_sequence" : null,
         "entity_type" : null,
-        "error_id" : 2,
+        "error_id" : 3,
         "error_type" : "DATE_NO_SERVICE",
         "line_number" : null
       } ],
->>>>>>> ce68dc63
       "feed_version" : "1.0"
     }
   }
