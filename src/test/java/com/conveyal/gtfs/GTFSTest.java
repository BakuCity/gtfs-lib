package com.conveyal.gtfs;


import com.conveyal.gtfs.error.NewGTFSErrorType;
import com.conveyal.gtfs.error.SQLErrorStorage;
import com.conveyal.gtfs.loader.Feed;
import com.conveyal.gtfs.loader.FeedLoadResult;
import com.conveyal.gtfs.loader.SnapshotResult;
import com.conveyal.gtfs.storage.ErrorExpectation;
import com.conveyal.gtfs.storage.ExpectedFieldType;
import com.conveyal.gtfs.storage.PersistenceExpectation;
import com.conveyal.gtfs.storage.RecordExpectation;
import com.conveyal.gtfs.util.InvalidNamespaceException;
<<<<<<< HEAD
import com.conveyal.gtfs.validator.FeedValidatorCreator;
=======
>>>>>>> 9b94a0ec
import com.conveyal.gtfs.validator.FeedValidator;
import com.conveyal.gtfs.validator.MTCValidator;
import com.conveyal.gtfs.validator.ValidationResult;
import com.csvreader.CsvReader;
import com.google.common.collect.ArrayListMultimap;
import com.google.common.collect.Multimap;
import com.google.common.io.Files;
import org.apache.commons.io.FileUtils;
import org.apache.commons.io.input.BOMInputStream;
import org.hamcrest.Matcher;
import org.hamcrest.comparator.ComparatorMatcherBuilder;
import org.junit.Before;
import org.junit.Test;
import org.slf4j.Logger;
import org.slf4j.LoggerFactory;

import javax.sql.DataSource;
import java.io.ByteArrayOutputStream;
import java.io.File;
import java.io.IOException;
import java.io.InputStream;
import java.io.PrintStream;
import java.nio.charset.Charset;
import java.sql.Connection;
import java.sql.ResultSet;
import java.sql.SQLException;
import java.util.ArrayList;
import java.util.Arrays;
import java.util.Collection;
import java.util.Iterator;
import java.util.List;
import java.util.function.BiFunction;
import java.util.zip.ZipEntry;
import java.util.zip.ZipFile;

import static org.hamcrest.CoreMatchers.containsString;
import static org.hamcrest.CoreMatchers.is;
import static org.hamcrest.Matchers.equalTo;
import static org.hamcrest.core.IsNull.nullValue;
import static org.junit.Assert.assertThat;

/**
 * A test suite for the {@link GTFS} Class.
 */
public class GTFSTest {
    private final ByteArrayOutputStream outContent = new ByteArrayOutputStream();
    private static final String JDBC_URL = "jdbc:postgresql://localhost";
    private static final Logger LOG = LoggerFactory.getLogger(GTFSTest.class);

    // setup a stream to capture the output from the program
    @Before
    public void setUpStreams() {
        System.setOut(new PrintStream(outContent));
    }

    /**
     * Make sure that help can be printed.
     *
     * @throws Exception
     */
    @Test
    public void canPrintHelp() throws Exception {
        String[] args = {"-help"};
        GTFS.main(args);
        assertThat(outContent.toString(), containsString("usage: java"));
    }

    /**
     * Make sure that help is printed if no recognizable arguments are provided.
     *
     * @throws Exception
     */
    @Test
    public void handlesUnknownArgs() throws Exception {
        String[] args = {"-blah"};
        GTFS.main(args);
        assertThat(outContent.toString(), containsString("usage: java"));
    }

    /**
     * Make sure that help is printed if not enough key arguments are provided.
     *
     * @throws Exception
     */
    @Test
    public void requiresActionCommand() throws Exception {
        String[] args = {"-u", "blah"};
        GTFS.main(args);
        assertThat(outContent.toString(), containsString("usage: java"));
    }

    /**
     * Tests whether or not a super simple 2-stop, 1-route, 1-trip, valid gtfs can be loaded and exported
     */
    @Test
    public void canLoadAndExportSimpleAgency() {
        ErrorExpectation[] fakeAgencyErrorExpectations = ErrorExpectation.list(
            new ErrorExpectation(NewGTFSErrorType.MISSING_FIELD),
            new ErrorExpectation(NewGTFSErrorType.ROUTE_LONG_NAME_CONTAINS_SHORT_NAME),
            new ErrorExpectation(NewGTFSErrorType.FEED_TRAVEL_TIMES_ROUNDED),
            new ErrorExpectation(NewGTFSErrorType.STOP_UNUSED, equalTo("1234567")),
            new ErrorExpectation(NewGTFSErrorType.DATE_NO_SERVICE)
        );
        assertThat(
            runIntegrationTestOnFolder(
                "fake-agency",
                nullValue(),
                fakeAgencyPersistenceExpectations,
                fakeAgencyErrorExpectations
            ),
            equalTo(true)
        );
    }

    /**
     * Tests that a GTFS feed with bad date values in calendars.txt and calendar_dates.txt can pass the integration test.
     */
    @Test
    public void canLoadFeedWithBadDates () {
        PersistenceExpectation[] expectations = PersistenceExpectation.list(
            new PersistenceExpectation(
                "calendar",
                new RecordExpectation[]{
                    new RecordExpectation("start_date", null)
                }
            )
        );
        ErrorExpectation[] errorExpectations = ErrorExpectation.list(
            new ErrorExpectation(NewGTFSErrorType.MISSING_FIELD),
            new ErrorExpectation(NewGTFSErrorType.DATE_FORMAT),
            new ErrorExpectation(NewGTFSErrorType.DATE_FORMAT),
            new ErrorExpectation(NewGTFSErrorType.DATE_FORMAT),
            new ErrorExpectation(NewGTFSErrorType.REFERENTIAL_INTEGRITY),
            new ErrorExpectation(NewGTFSErrorType.DATE_FORMAT),
            new ErrorExpectation(NewGTFSErrorType.DATE_FORMAT),
            new ErrorExpectation(NewGTFSErrorType.REFERENTIAL_INTEGRITY),
            new ErrorExpectation(NewGTFSErrorType.ROUTE_LONG_NAME_CONTAINS_SHORT_NAME),
            new ErrorExpectation(NewGTFSErrorType.FEED_TRAVEL_TIMES_ROUNDED),
            new ErrorExpectation(NewGTFSErrorType.SERVICE_NEVER_ACTIVE),
            new ErrorExpectation(NewGTFSErrorType.TRIP_NEVER_ACTIVE),
            new ErrorExpectation(NewGTFSErrorType.SERVICE_UNUSED),
            new ErrorExpectation(NewGTFSErrorType.DATE_NO_SERVICE)
        );
        assertThat(
            "Integration test passes",
            runIntegrationTestOnFolder("fake-agency-bad-calendar-date", nullValue(), expectations, errorExpectations),
            equalTo(true)
        );
    }

    /**
     * Tests that a GTFS feed with errors is loaded properly and that the various errors were detected and stored in the
     * database.
     */
    @Test
    public void canLoadFeedWithErrors () {
        PersistenceExpectation[] expectations = PersistenceExpectation.list();
        ErrorExpectation[] errorExpectations = ErrorExpectation.list(
            new ErrorExpectation(NewGTFSErrorType.FARE_TRANSFER_MISMATCH, equalTo("fare-02")),
            new ErrorExpectation(NewGTFSErrorType.FREQUENCY_PERIOD_OVERLAP, equalTo("freq-01_08:30:00_to_10:15:00_every_15m00s")),
            new ErrorExpectation(NewGTFSErrorType.FREQUENCY_PERIOD_OVERLAP, equalTo("freq-01_08:30:00_to_10:15:00_every_15m00s")),
            new ErrorExpectation(NewGTFSErrorType.FREQUENCY_PERIOD_OVERLAP),
            new ErrorExpectation(NewGTFSErrorType.FREQUENCY_PERIOD_OVERLAP),
            new ErrorExpectation(NewGTFSErrorType.FREQUENCY_PERIOD_OVERLAP),
            new ErrorExpectation(NewGTFSErrorType.FREQUENCY_PERIOD_OVERLAP),
            new ErrorExpectation(NewGTFSErrorType.TRIP_OVERLAP_IN_BLOCK, equalTo("1A00000"))
        );
        assertThat(
            "Integration test passes",
            runIntegrationTestOnFolder("fake-agency-overlapping-trips", nullValue(), expectations, errorExpectations),
            equalTo(true)
        );
    }

    /**
     * Tests whether or not "fake-agency" GTFS can be placed in a zipped subdirectory and loaded/exported successfully.
     */
    @Test
    public void canLoadAndExportSimpleAgencyInSubDirectory() {
        String zipFileName = null;
        // Get filename for fake-agency resource
        String resourceFolder = TestUtils.getResourceFileName("fake-agency");
        // Recursively copy folder into temp directory, which we zip up and run the integration test on.
        File tempDir = Files.createTempDir();
        tempDir.deleteOnExit();
        File nestedDir = new File(TestUtils.fileNameWithDir(tempDir.getAbsolutePath(), "fake-agency"));
        LOG.info("Creating temp folder with nested subdirectory at {}", tempDir.getAbsolutePath());
        try {
            FileUtils.copyDirectory(new File(resourceFolder), nestedDir);
            zipFileName = TestUtils.zipFolderFiles(tempDir.getAbsolutePath(), false);
        } catch (IOException e) {
            e.printStackTrace();
        }
        ErrorExpectation[] errorExpectations = ErrorExpectation.list(
            new ErrorExpectation(NewGTFSErrorType.TABLE_IN_SUBDIRECTORY),
            new ErrorExpectation(NewGTFSErrorType.TABLE_IN_SUBDIRECTORY),
            new ErrorExpectation(NewGTFSErrorType.MISSING_FIELD),
            new ErrorExpectation(NewGTFSErrorType.TABLE_IN_SUBDIRECTORY),
            new ErrorExpectation(NewGTFSErrorType.TABLE_IN_SUBDIRECTORY),
            new ErrorExpectation(NewGTFSErrorType.TABLE_IN_SUBDIRECTORY),
            new ErrorExpectation(NewGTFSErrorType.TABLE_IN_SUBDIRECTORY),
            new ErrorExpectation(NewGTFSErrorType.TABLE_IN_SUBDIRECTORY),
            new ErrorExpectation(NewGTFSErrorType.TABLE_IN_SUBDIRECTORY),
            new ErrorExpectation(NewGTFSErrorType.TABLE_IN_SUBDIRECTORY),
            new ErrorExpectation(NewGTFSErrorType.TABLE_IN_SUBDIRECTORY),
            new ErrorExpectation(NewGTFSErrorType.TABLE_IN_SUBDIRECTORY),
            new ErrorExpectation(NewGTFSErrorType.TABLE_IN_SUBDIRECTORY),
            new ErrorExpectation(NewGTFSErrorType.TABLE_IN_SUBDIRECTORY),
            new ErrorExpectation(NewGTFSErrorType.TABLE_IN_SUBDIRECTORY),
            new ErrorExpectation(NewGTFSErrorType.ROUTE_LONG_NAME_CONTAINS_SHORT_NAME),
            new ErrorExpectation(NewGTFSErrorType.FEED_TRAVEL_TIMES_ROUNDED),
            new ErrorExpectation(NewGTFSErrorType.STOP_UNUSED),
            new ErrorExpectation(NewGTFSErrorType.DATE_NO_SERVICE)
        );
        assertThat(
            runIntegrationTestOnZipFile(zipFileName, nullValue(), fakeAgencyPersistenceExpectations, errorExpectations),
            equalTo(true)
        );
    }

    /**
     * Tests whether the simple gtfs can be loaded and exported if it has only calendar_dates.txt
     */
    @Test
    public void canLoadAndExportSimpleAgencyWithOnlyCalendarDates() {
        PersistenceExpectation[] persistenceExpectations = new PersistenceExpectation[]{
            new PersistenceExpectation(
                "agency",
                new RecordExpectation[]{
                    new RecordExpectation("agency_id", "1"),
                    new RecordExpectation("agency_name", "Fake Transit"),
                    new RecordExpectation("agency_timezone", "America/Los_Angeles")
                }
            ),
            new PersistenceExpectation(
                "calendar_dates",
                new RecordExpectation[]{
                    new RecordExpectation(
                        "service_id", "04100312-8fe1-46a5-a9f2-556f39478f57"
                    ),
                    new RecordExpectation("date", 20170916),
                    new RecordExpectation("exception_type", 1)
                }
            ),
            new PersistenceExpectation(
                "stop_times",
                new RecordExpectation[]{
                    new RecordExpectation(
                        "trip_id", "a30277f8-e50a-4a85-9141-b1e0da9d429d"
                    ),
                    new RecordExpectation("arrival_time", 25200, "07:00:00"),
                    new RecordExpectation("departure_time", 25200, "07:00:00"),
                    new RecordExpectation("stop_id", "4u6g"),
                    // the string expectation for stop_sequence is different because of how stop_times are
                    // converted to 0-based indexes in Table.normalizeAndCloneStopTimes
                    new RecordExpectation("stop_sequence", 1, "1", "0"),
                    new RecordExpectation("pickup_type", 0),
                    new RecordExpectation("drop_off_type", 0),
                    new RecordExpectation("shape_dist_traveled", 0.0, 0.01)
                }
            ),
            new PersistenceExpectation(
                "trips",
                new RecordExpectation[]{
                    new RecordExpectation(
                        "trip_id", "a30277f8-e50a-4a85-9141-b1e0da9d429d"
                    ),
                    new RecordExpectation(
                        "service_id", "04100312-8fe1-46a5-a9f2-556f39478f57"
                    ),
                    new RecordExpectation("route_id", "1"),
                    new RecordExpectation("direction_id", 0),
                    new RecordExpectation(
                        "shape_id", "5820f377-f947-4728-ac29-ac0102cbc34e"
                    ),
                    new RecordExpectation("bikes_allowed", 0),
                    new RecordExpectation("wheelchair_accessible", 0)
                }
            )
        };
        ErrorExpectation[] errorExpectations = ErrorExpectation.list(
            new ErrorExpectation(NewGTFSErrorType.MISSING_FIELD),
            new ErrorExpectation(NewGTFSErrorType.ROUTE_LONG_NAME_CONTAINS_SHORT_NAME),
            new ErrorExpectation(NewGTFSErrorType.FEED_TRAVEL_TIMES_ROUNDED)
        );
        assertThat(
            runIntegrationTestOnFolder(
                "fake-agency-only-calendar-dates",
                nullValue(),
                persistenceExpectations,
                errorExpectations
            ),
            equalTo(true)
        );
    }

    /**
     * Tests that a GTFS feed with long field values generates corresponding
     * validation errors per MTC guidelines.
     */
    @Test
    public void canLoadFeedWithLongFieldValues () {
        PersistenceExpectation[] expectations = PersistenceExpectation.list();
        ErrorExpectation[] errorExpectations = ErrorExpectation.list(
            new ErrorExpectation(NewGTFSErrorType.FIELD_VALUE_TOO_LONG),
            new ErrorExpectation(NewGTFSErrorType.FIELD_VALUE_TOO_LONG),
            new ErrorExpectation(NewGTFSErrorType.FIELD_VALUE_TOO_LONG),
            new ErrorExpectation(NewGTFSErrorType.FIELD_VALUE_TOO_LONG),
            new ErrorExpectation(NewGTFSErrorType.FIELD_VALUE_TOO_LONG),
            new ErrorExpectation(NewGTFSErrorType.FIELD_VALUE_TOO_LONG),
            new ErrorExpectation(NewGTFSErrorType.FEED_TRAVEL_TIMES_ROUNDED) // Not related, not worrying about this one.
        );
        assertThat(
            "Long-field-value test passes",
            runIntegrationTestOnFolder(
                "fake-agency-mtc-long-fields",
                nullValue(),
                expectations,
                errorExpectations,
                MTCValidator::new
            ),
            equalTo(true)
        );
    }

    /**
     * Shorthand for next method.
     */
    private boolean runIntegrationTestOnFolder(
        String folderName,
        Matcher<Object> fatalExceptionExpectation,
        PersistenceExpectation[] persistenceExpectations,
        ErrorExpectation[] errorExpectations
    ) {
        return runIntegrationTestOnFolder(
            folderName,
            fatalExceptionExpectation,
            persistenceExpectations,
            errorExpectations,
            null
        );
    }

    /**
     * A helper method that will zip a specified folder in test/main/resources and call
     * {@link #runIntegrationTestOnZipFile} on that file.
     */
    private boolean runIntegrationTestOnFolder(
        String folderName,
        Matcher<Object> fatalExceptionExpectation,
        PersistenceExpectation[] persistenceExpectations,
        ErrorExpectation[] errorExpectations,
<<<<<<< HEAD
        FeedValidatorCreator customValidator
=======
        BiFunction<Feed, SQLErrorStorage, List<FeedValidator>> customValidatorRequest
>>>>>>> 9b94a0ec
    ) {
        LOG.info("Running integration test on folder {}", folderName);
        // zip up test folder into temp zip file
        String zipFileName = null;
        try {
            zipFileName = TestUtils.zipFolderFiles(folderName, true);
        } catch (IOException e) {
            e.printStackTrace();
            return false;
        }
<<<<<<< HEAD
        return runIntegrationTestOnZipFile(
            zipFileName,
            fatalExceptionExpectation,
            persistenceExpectations,
            errorExpectations,
            customValidator
        );
=======
        return runIntegrationTestOnZipFile(zipFileName, fatalExceptionExpectation, persistenceExpectations, errorExpectations, customValidatorRequest);
>>>>>>> 9b94a0ec
    }

    /**
     * Shorthand for next method.
     */
    private boolean runIntegrationTestOnZipFile(
        String zipFileName,
        Matcher<Object> fatalExceptionExpectation,
        PersistenceExpectation[] persistenceExpectations,
        ErrorExpectation[] errorExpectations
    ) {
        return runIntegrationTestOnZipFile(
            zipFileName,
            fatalExceptionExpectation,
            persistenceExpectations,
            errorExpectations,
            null
        );
    }

    /**
     * A helper method that will run GTFS#main with a certain zip file.
     * This tests whether a GTFS zip file can be loaded without any errors. The full list of steps includes:
     * 1. GTFS#load
     * 2. GTFS#validate
     * 3. exportGtfs/check exported GTFS integrity
     * 4. makeSnapshot
     * 5. Delete feed/namespace
     */
    private boolean runIntegrationTestOnZipFile(
        String zipFileName,
        Matcher<Object> fatalExceptionExpectation,
        PersistenceExpectation[] persistenceExpectations,
        ErrorExpectation[] errorExpectations,
<<<<<<< HEAD
        FeedValidatorCreator customValidator
=======
        BiFunction<Feed, SQLErrorStorage, List<FeedValidator>> customValidatorRequest
>>>>>>> 9b94a0ec
    ) {
        String testDBName = TestUtils.generateNewDB();
        String dbConnectionUrl = String.join("/", JDBC_URL, testDBName);
        DataSource dataSource = GTFS.createDataSource(
            dbConnectionUrl,
            null,
            null
        );

        String namespace;

        // Verify that loading the feed completes and data is stored properly
        try (Connection connection = dataSource.getConnection()) {
            // load and validate feed
            LOG.info("load and validate GTFS file {}", zipFileName);
            FeedLoadResult loadResult = GTFS.load(zipFileName, dataSource);
<<<<<<< HEAD
            ValidationResult validationResult = GTFS.validate(loadResult.uniqueIdentifier, dataSource, customValidator);
=======
            ValidationResult validationResult = GTFS.validate(loadResult.uniqueIdentifier, dataSource, customValidatorRequest);
>>>>>>> 9b94a0ec

            assertThat(validationResult.fatalException, is(fatalExceptionExpectation));
            namespace = loadResult.uniqueIdentifier;
            assertThatImportedGtfsMeetsExpectations(connection, namespace, persistenceExpectations, errorExpectations);
        } catch (SQLException e) {
            TestUtils.dropDB(testDBName);
            e.printStackTrace();
            return false;
        } catch (AssertionError e) {
            TestUtils.dropDB(testDBName);
            throw e;
        }

        // Verify that exporting the feed (in non-editor mode) completes and data is outputted properly
        try {
            LOG.info("export GTFS from created namespace");
            File tempFile = exportGtfs(namespace, dataSource, false);
            assertThatExportedGtfsMeetsExpectations(tempFile, persistenceExpectations, false);
        } catch (IOException e) {
            TestUtils.dropDB(testDBName);
            e.printStackTrace();
            return false;
        } catch (AssertionError e) {
            TestUtils.dropDB(testDBName);
            throw e;
        }

        // Verify that making a snapshot from an existing feed database, then exporting that snapshot to a GTFS zip file
        // works as expected
        try {
            LOG.info("copy GTFS from created namespace");
            SnapshotResult copyResult = GTFS.makeSnapshot(namespace, dataSource);
            assertThatSnapshotIsErrorFree(copyResult);
            LOG.info("export GTFS from copied namespace");
            File tempFile = exportGtfs(copyResult.uniqueIdentifier, dataSource, true);
            assertThatExportedGtfsMeetsExpectations(tempFile, persistenceExpectations, true);
        } catch (IOException e) {
            e.printStackTrace();
            TestUtils.dropDB(testDBName);
            return false;
        } catch (AssertionError e) {
            TestUtils.dropDB(testDBName);
            throw e;
        }

        // Verify that deleting a feed works as expected.
        try (Connection connection = dataSource.getConnection()) {
            LOG.info("Deleting GTFS feed from database.");
            GTFS.delete(namespace, dataSource);

            String sql = String.format("select * from feeds where namespace = '%s'", namespace);
            LOG.info(sql);
            ResultSet resultSet = connection.prepareStatement(sql).executeQuery();
            while (resultSet.next()) {
                // Assert that the feed registry shows feed as deleted.
                assertThat(resultSet.getBoolean("deleted"), is(true));
            }
            // Ensure that schema no longer exists for namespace (note: this is Postgres specific).
            String schemaSql = String.format(
                "SELECT * FROM information_schema.schemata where schema_name = '%s'",
                namespace
            );
            LOG.info(schemaSql);
            ResultSet schemaResultSet = connection.prepareStatement(schemaSql).executeQuery();
            int schemaCount = 0;
            while (schemaResultSet.next()) schemaCount++;
            // There should be no schema records matching the deleted namespace.
            assertThat(schemaCount, is(0));
        } catch (SQLException | InvalidNamespaceException e) {
            e.printStackTrace();
            TestUtils.dropDB(testDBName);
            return false;
        } catch (AssertionError e) {
            TestUtils.dropDB(testDBName);
            throw e;
        }

        // This should be run following all of the above tests (any new tests should go above these lines).
        TestUtils.dropDB(testDBName);
        return true;
    }

    private void assertThatLoadIsErrorFree(FeedLoadResult loadResult) {
        assertThat(loadResult.fatalException, is(nullValue()));
        assertThat(loadResult.agency.fatalException, is(nullValue()));
        assertThat(loadResult.calendar.fatalException, is(nullValue()));
        assertThat(loadResult.calendarDates.fatalException, is(nullValue()));
        assertThat(loadResult.fareAttributes.fatalException, is(nullValue()));
        assertThat(loadResult.fareRules.fatalException, is(nullValue()));
        assertThat(loadResult.feedInfo.fatalException, is(nullValue()));
        assertThat(loadResult.frequencies.fatalException, is(nullValue()));
        assertThat(loadResult.routes.fatalException, is(nullValue()));
        assertThat(loadResult.shapes.fatalException, is(nullValue()));
        assertThat(loadResult.stops.fatalException, is(nullValue()));
        assertThat(loadResult.stopTimes.fatalException, is(nullValue()));
        assertThat(loadResult.transfers.fatalException, is(nullValue()));
        assertThat(loadResult.trips.fatalException, is(nullValue()));
    }

    private void assertThatSnapshotIsErrorFree(SnapshotResult snapshotResult) {
        assertThatLoadIsErrorFree(snapshotResult);
        assertThat(snapshotResult.scheduleExceptions.fatalException, is(nullValue()));
    }

    /**
     * Helper function to export a GTFS from the database to a temporary zip file.
     */
    private File exportGtfs(String namespace, DataSource dataSource, boolean fromEditor) throws IOException {
        File tempFile = File.createTempFile("snapshot", ".zip");
        GTFS.export(namespace, tempFile.getAbsolutePath(), dataSource, fromEditor);
        return tempFile;
    }

    private class ValuePair {
        private final Object expected;
        private final Object found;
        private ValuePair (Object expected, Object found) {
            this.expected = expected;
            this.found = found;
        }
    }

    /**
     * Run through the list of persistence expectations to make sure that the feed was imported properly into the
     * database.
     */
    private void assertThatImportedGtfsMeetsExpectations(
        Connection connection,
        String namespace,
        PersistenceExpectation[] persistenceExpectations,
        ErrorExpectation[] errorExpectations
    ) throws SQLException {
        // Store field mismatches here (to provide assertion statements with more details).
        Multimap<String, ValuePair> fieldsWithMismatches = ArrayListMultimap.create();
        // Check that no validators failed during validation.
        assertThat(
            "One or more validators failed during GTFS import.",
            countValidationErrorsOfType(connection, namespace, NewGTFSErrorType.VALIDATOR_FAILED),
            equalTo(0)
        );
        // run through testing expectations
        LOG.info("testing expectations of record storage in the database");
        for (PersistenceExpectation persistenceExpectation : persistenceExpectations) {
            // select all entries from a table
            String sql = String.format(
                "select * from %s.%s",
                namespace,
                persistenceExpectation.tableName
            );
            LOG.info(sql);
            ResultSet rs = connection.prepareStatement(sql).executeQuery();
            boolean foundRecord = false;
            int numRecordsSearched = 0;
            while (rs.next()) {
                numRecordsSearched++;
                LOG.info("record {} in ResultSet", numRecordsSearched);
                boolean allFieldsMatch = true;
                for (RecordExpectation recordExpectation: persistenceExpectation.recordExpectations) {
                    switch (recordExpectation.expectedFieldType) {
                        case DOUBLE:
                            double doubleVal = rs.getDouble(recordExpectation.fieldName);
                            LOG.info("{}: {}", recordExpectation.fieldName, doubleVal);
                            if (doubleVal != recordExpectation.doubleExpectation) {
                                allFieldsMatch = false;
                            }
                            break;
                        case INT:
                            int intVal = rs.getInt(recordExpectation.fieldName);
                            LOG.info("{}: {}", recordExpectation.fieldName, intVal);
                            if (intVal != recordExpectation.intExpectation) {
                                fieldsWithMismatches.put(
                                        recordExpectation.fieldName,
                                        new ValuePair(recordExpectation.stringExpectation, intVal)
                                );
                                allFieldsMatch = false;
                            }
                            break;
                        case STRING:
                            String strVal = rs.getString(recordExpectation.fieldName);
                            LOG.info("{}: {}", recordExpectation.fieldName, strVal);
                            if (strVal == null && recordExpectation.stringExpectation == null) {
                                break;
                            } else if (strVal == null || !strVal.equals(recordExpectation.stringExpectation)) {
                                fieldsWithMismatches.put(
                                    recordExpectation.fieldName,
                                    new ValuePair(recordExpectation.stringExpectation, strVal)
                                );
                                LOG.error("Expected {}, found {}", recordExpectation.stringExpectation, strVal);
                                allFieldsMatch = false;
                            }
                            break;

                    }
                    if (!allFieldsMatch) {
                        break;
                    }
                }
                // all fields match expectations!  We have found the record.
                if (allFieldsMatch) {
                    LOG.info("Database record satisfies expectations.");
                    foundRecord = true;
                    break;
                } else {
                    LOG.error("Persistence mismatch on record {}", numRecordsSearched);
                }
            }
            assertThatPersistenceExpectationRecordWasFound(numRecordsSearched, foundRecord, fieldsWithMismatches);
        }
        // Expect zero errors if errorExpectations is null.
        if (errorExpectations == null) errorExpectations = new ErrorExpectation[]{};
        // Check that error expectations match errors stored in database.
        LOG.info("Checking {} error expectations", errorExpectations.length);
        // select all entries from error table
        String sql = String.format("select * from %s.errors", namespace);
        LOG.info(sql);
        ResultSet rs = connection.prepareStatement(sql).executeQuery();
        int errorCount = 0;
        Iterator<ErrorExpectation> errorExpectationIterator = Arrays.stream(errorExpectations).iterator();
        while (rs.next()) {
            errorCount++;
            String errorType = rs.getString("error_type");
            String entityType = rs.getString("entity_type");
            String entityId = rs.getString("entity_id");
            String badValue = rs.getString("bad_value");
            LOG.info("Found error {}: {} {} {} {}", errorCount, errorType, entityId, entityType, badValue);
            // Skip error expectation if not exists. But continue iteration to count all errors.
            if (!errorExpectationIterator.hasNext()) continue;
            ErrorExpectation errorExpectation = errorExpectationIterator.next();
            LOG.info("Expecting error {}: {}", errorCount, errorExpectation.errorTypeMatcher);
            // Error expectation must contain error type matcher. The others are optional.
            assertThat(errorType, errorExpectation.errorTypeMatcher);
            if (errorExpectation.entityTypeMatcher != null) assertThat(entityType, errorExpectation.entityTypeMatcher);
            if (errorExpectation.entityIdMatcher != null) assertThat(entityId, errorExpectation.entityIdMatcher);
            if (errorExpectation.badValueMatcher != null) assertThat(badValue, errorExpectation.badValueMatcher);
        }
        assertThat(
            "Error count is equal to number of error expectations.",
            errorCount,
            equalTo(errorExpectations.length));
    }

    private static int countValidationErrorsOfType(
            Connection connection,
            String namespace,
            NewGTFSErrorType errorType
    ) throws SQLException {
        String errorCheckSql = String.format(
                "select * from %s.errors where error_type = '%s'",
                namespace,
                errorType);
        LOG.info(errorCheckSql);
        ResultSet errorResults = connection.prepareStatement(errorCheckSql).executeQuery();
        int errorCount = 0;
        while (errorResults.next()) {
            errorCount++;
        }
        return errorCount;
    }

    /**
     * Helper to assert that the GTFS that was exported to a zip file matches all data expectations defined in the
     * persistence expectations.
     */
    private void assertThatExportedGtfsMeetsExpectations(
        File tempFile,
        PersistenceExpectation[] persistenceExpectations,
        boolean fromEditor
    ) throws IOException {
        LOG.info("testing expectations of csv outputs in an exported gtfs");

        ZipFile gtfsZipfile = new ZipFile(tempFile.getAbsolutePath());

        // iterate through all expectations
        for (PersistenceExpectation persistenceExpectation : persistenceExpectations) {
            // No need to check that errors were exported because it is an internal table only.
            if ("errors".equals(persistenceExpectation.tableName)) continue;
            final String tableFileName = persistenceExpectation.tableName + ".txt";
            LOG.info(String.format("reading table: %s", tableFileName));

            ZipEntry entry = gtfsZipfile.getEntry(tableFileName);

            // ensure file exists in zip
            if (entry == null) {
                throw new AssertionError(
                    String.format("expected table %s not found in outputted zip file", tableFileName)
                );
            }

            // prepare to read the file
            InputStream zipInputStream = gtfsZipfile.getInputStream(entry);
            // Skip any byte order mark that may be present. Files must be UTF-8,
            // but the GTFS spec says that "files that include the UTF byte order mark are acceptable".
            InputStream bomInputStream = new BOMInputStream(zipInputStream);
            CsvReader csvReader = new CsvReader(bomInputStream, ',', Charset.forName("UTF8"));
            csvReader.readHeaders();

            boolean foundRecord = false;
            int numRecordsSearched = 0;

            // read each record
            while (csvReader.readRecord() && !foundRecord) {
                numRecordsSearched++;
                LOG.info(String.format("record %d in csv file", numRecordsSearched));
                boolean allFieldsMatch = true;

                // iterate through all rows in record to determine if it's the one we're looking for
                for (RecordExpectation recordExpectation: persistenceExpectation.recordExpectations) {
                    String val = csvReader.get(recordExpectation.fieldName);
                    String expectation = recordExpectation.getStringifiedExpectation(fromEditor);
                    LOG.info(String.format(
                        "%s: %s (Expectation: %s)",
                        recordExpectation.fieldName,
                        val,
                        expectation
                    ));
                    if (val.isEmpty() && expectation == null) {
                        // First check that the csv value is an empty string and that the expectation is null. Null
                        // exported from the database to a csv should round trip into an empty string, so this meets the
                        // expectation.
                        break;
                    } else if (!val.equals(expectation)) {
                        // sometimes there are slight differences in decimal precision in various fields
                        // check if the decimal delta is acceptable
                        if (equalsWithNumericDelta(val, recordExpectation)) continue;
                        allFieldsMatch = false;
                        break;
                    }
                }
                // all fields match expectations!  We have found the record.
                if (allFieldsMatch) {
                    LOG.info("CSV record satisfies expectations.");
                    foundRecord = true;
                }
            }
            assertThatPersistenceExpectationRecordWasFound(numRecordsSearched, foundRecord, null);
        }
    }

    /**
     * Check whether a potentially numeric value is equal given potentially small decimal deltas
     */
    private boolean equalsWithNumericDelta(String val, RecordExpectation recordExpectation) {
        if (recordExpectation.expectedFieldType != ExpectedFieldType.DOUBLE) return false;
        double d;
        try {
            d = Double.parseDouble(val);
        }
        catch(NumberFormatException nfe)
        {
            return false;
        }
        return Math.abs(d - recordExpectation.doubleExpectation) < recordExpectation.acceptedDelta;
    }

    /**
     * Helper method to make sure a persistence expectation was actually found after searching through records
     */
    private void assertThatPersistenceExpectationRecordWasFound(
        int numRecordsSearched,
        boolean foundRecord,
        Multimap<String, ValuePair> mismatches
    ) {
        assertThat(
            "No records found in the ResultSet/CSV file",
            numRecordsSearched,
            ComparatorMatcherBuilder.<Integer>usingNaturalOrdering().greaterThan(0)
        );
        if (mismatches != null) {
            for (String field : mismatches.keySet()) {
                Collection<ValuePair> valuePairs = mismatches.get(field);
                for (ValuePair valuePair : valuePairs) {
                    assertThat(
                        String.format("The value expected for %s was not found", field),
                        valuePair.found,
                        equalTo(valuePair.expected)
                    );
                }
            }
        } else {
            assertThat(
                "The record as defined in the PersistenceExpectation was not found.",
                foundRecord,
                equalTo(true)
            );
        }
    }

    /**
     * Persistence expectations for use with the GTFS contained within the "fake-agency" resources folder.
     */
    private PersistenceExpectation[] fakeAgencyPersistenceExpectations = new PersistenceExpectation[]{
        new PersistenceExpectation(
            "agency",
            new RecordExpectation[]{
                new RecordExpectation("agency_id", "1"),
                new RecordExpectation("agency_name", "Fake Transit"),
                new RecordExpectation("agency_timezone", "America/Los_Angeles")
            }
        ),
            new PersistenceExpectation(
                "calendar",
                new RecordExpectation[]{
                    new RecordExpectation(
                        "service_id", "04100312-8fe1-46a5-a9f2-556f39478f57"
                    ),
                    new RecordExpectation("monday", 1),
                    new RecordExpectation("tuesday", 1),
                    new RecordExpectation("wednesday", 1),
                    new RecordExpectation("thursday", 1),
                    new RecordExpectation("friday", 1),
                    new RecordExpectation("saturday", 1),
                    new RecordExpectation("sunday", 1),
                    new RecordExpectation("start_date", "20170915"),
                    new RecordExpectation("end_date", "20170917")
                }
            ),
            new PersistenceExpectation(
                "calendar_dates",
                new RecordExpectation[]{
                    new RecordExpectation(
                        "service_id", "04100312-8fe1-46a5-a9f2-556f39478f57"
                    ),
                    new RecordExpectation("date", 20170916),
                    new RecordExpectation("exception_type", 2)
                }
            ),
            new PersistenceExpectation(
                "fare_attributes",
                new RecordExpectation[]{
                    new RecordExpectation("fare_id", "route_based_fare"),
                    new RecordExpectation("price", 1.23, 0),
                    new RecordExpectation("currency_type", "USD")
                }
            ),
            new PersistenceExpectation(
                "fare_rules",
                new RecordExpectation[]{
                    new RecordExpectation("fare_id", "route_based_fare"),
                    new RecordExpectation("route_id", "1")
                }
            ),
            new PersistenceExpectation(
                "feed_info",
                new RecordExpectation[]{
                    new RecordExpectation("feed_id", "fake_transit"),
                    new RecordExpectation("feed_publisher_name", "Conveyal"),
                    new RecordExpectation(
                        "feed_publisher_url", "http://www.conveyal.com"
                    ),
                    new RecordExpectation("feed_lang", "en"),
                    new RecordExpectation("feed_version", "1.0")
                }
            ),
            new PersistenceExpectation(
                "frequencies",
                new RecordExpectation[]{
                    new RecordExpectation("trip_id", "frequency-trip"),
                    new RecordExpectation("start_time", 28800, "08:00:00"),
                    new RecordExpectation("end_time", 32400, "09:00:00"),
                    new RecordExpectation("headway_secs", 1800),
                    new RecordExpectation("exact_times", 0)
                }
            ),
            new PersistenceExpectation(
                "routes",
                new RecordExpectation[]{
                    new RecordExpectation("agency_id", "1"),
                    new RecordExpectation("route_id", "1"),
                    new RecordExpectation("route_short_name", "1"),
                    new RecordExpectation("route_long_name", "Route 1"),
                    new RecordExpectation("route_type", 3),
                    new RecordExpectation("route_color", "7CE6E7")
                }
            ),
            new PersistenceExpectation(
                "shapes",
                new RecordExpectation[]{
                    new RecordExpectation(
                        "shape_id", "5820f377-f947-4728-ac29-ac0102cbc34e"
                    ),
                    new RecordExpectation("shape_pt_lat", 37.061172, 0.00001),
                    new RecordExpectation("shape_pt_lon", -122.007500, 0.00001),
                    new RecordExpectation("shape_pt_sequence", 2),
                    new RecordExpectation("shape_dist_traveled", 7.4997067, 0.01)
                }
            ),
            new PersistenceExpectation(
                "stop_times",
                new RecordExpectation[]{
                    new RecordExpectation(
                        "trip_id", "a30277f8-e50a-4a85-9141-b1e0da9d429d"
                    ),
                    new RecordExpectation("arrival_time", 25200, "07:00:00"),
                    new RecordExpectation("departure_time", 25200, "07:00:00"),
                    new RecordExpectation("stop_id", "4u6g"),
                    // the string expectation for stop_sequence is different because of how stop_times are
                    // converted to 0-based indexes in Table.normalizeAndCloneStopTimes
                    new RecordExpectation("stop_sequence", 1, "1", "0"),
                    new RecordExpectation("pickup_type", 0),
                    new RecordExpectation("drop_off_type", 0),
                    new RecordExpectation("shape_dist_traveled", 0.0, 0.01)
                }
            ),
            new PersistenceExpectation(
                "trips",
                new RecordExpectation[]{
                    new RecordExpectation(
                        "trip_id", "a30277f8-e50a-4a85-9141-b1e0da9d429d"
                    ),
                    new RecordExpectation(
                        "service_id", "04100312-8fe1-46a5-a9f2-556f39478f57"
                    ),
                    new RecordExpectation("route_id", "1"),
                    new RecordExpectation("direction_id", 0),
                    new RecordExpectation(
                        "shape_id", "5820f377-f947-4728-ac29-ac0102cbc34e"
                    ),
                    new RecordExpectation("bikes_allowed", 0),
                    new RecordExpectation("wheelchair_accessible", 0)
                }
            )
    };
}<|MERGE_RESOLUTION|>--- conflicted
+++ resolved
@@ -11,10 +11,7 @@
 import com.conveyal.gtfs.storage.PersistenceExpectation;
 import com.conveyal.gtfs.storage.RecordExpectation;
 import com.conveyal.gtfs.util.InvalidNamespaceException;
-<<<<<<< HEAD
 import com.conveyal.gtfs.validator.FeedValidatorCreator;
-=======
->>>>>>> 9b94a0ec
 import com.conveyal.gtfs.validator.FeedValidator;
 import com.conveyal.gtfs.validator.MTCValidator;
 import com.conveyal.gtfs.validator.ValidationResult;
@@ -367,11 +364,7 @@
         Matcher<Object> fatalExceptionExpectation,
         PersistenceExpectation[] persistenceExpectations,
         ErrorExpectation[] errorExpectations,
-<<<<<<< HEAD
         FeedValidatorCreator customValidator
-=======
-        BiFunction<Feed, SQLErrorStorage, List<FeedValidator>> customValidatorRequest
->>>>>>> 9b94a0ec
     ) {
         LOG.info("Running integration test on folder {}", folderName);
         // zip up test folder into temp zip file
@@ -382,7 +375,6 @@
             e.printStackTrace();
             return false;
         }
-<<<<<<< HEAD
         return runIntegrationTestOnZipFile(
             zipFileName,
             fatalExceptionExpectation,
@@ -390,9 +382,6 @@
             errorExpectations,
             customValidator
         );
-=======
-        return runIntegrationTestOnZipFile(zipFileName, fatalExceptionExpectation, persistenceExpectations, errorExpectations, customValidatorRequest);
->>>>>>> 9b94a0ec
     }
 
     /**
@@ -427,11 +416,7 @@
         Matcher<Object> fatalExceptionExpectation,
         PersistenceExpectation[] persistenceExpectations,
         ErrorExpectation[] errorExpectations,
-<<<<<<< HEAD
         FeedValidatorCreator customValidator
-=======
-        BiFunction<Feed, SQLErrorStorage, List<FeedValidator>> customValidatorRequest
->>>>>>> 9b94a0ec
     ) {
         String testDBName = TestUtils.generateNewDB();
         String dbConnectionUrl = String.join("/", JDBC_URL, testDBName);
@@ -448,11 +433,7 @@
             // load and validate feed
             LOG.info("load and validate GTFS file {}", zipFileName);
             FeedLoadResult loadResult = GTFS.load(zipFileName, dataSource);
-<<<<<<< HEAD
             ValidationResult validationResult = GTFS.validate(loadResult.uniqueIdentifier, dataSource, customValidator);
-=======
-            ValidationResult validationResult = GTFS.validate(loadResult.uniqueIdentifier, dataSource, customValidatorRequest);
->>>>>>> 9b94a0ec
 
             assertThat(validationResult.fatalException, is(fatalExceptionExpectation));
             namespace = loadResult.uniqueIdentifier;
