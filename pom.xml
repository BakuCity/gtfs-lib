--- conflicted
+++ resolved
@@ -202,17 +202,11 @@
 
   <repositories>
     <repository>
-<<<<<<< HEAD
-      <id>conveyal</id>
-      <name>Conveyal Maven Repository</name>
-       <url>https://maven.conveyal.com/</url>
-=======
       <id>osgeo</id>
       <name>OSGeo Release Repository</name>
       <url>https://repo.osgeo.org/repository/release/</url>
       <snapshots><enabled>false</enabled></snapshots>
       <releases><enabled>true</enabled></releases>
->>>>>>> a733ce1c
     </repository>
     <!--  used for importing java projects from github -->
     <repository>
